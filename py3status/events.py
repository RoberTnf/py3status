--- conflicted
+++ resolved
@@ -64,30 +64,6 @@
         self.poller_inp = IOPoller(sys.stdin)
         self.py3_wrapper = py3_wrapper
 
-<<<<<<< HEAD
-    def dispatch(self, module, obj, event):
-        """
-        Dispatch the event or enforce the default clear cache action.
-        """
-        module_name = '{} {}'.format(module.module_name,
-                                     module.module_inst).strip()
-        #
-        if module.click_events:
-            # module accepts click_events, use it
-            module.click_event(event)
-            if self.config['debug']:
-                self.py3_wrapper.log('dispatching event {}'.format(event))
-        else:
-            # default button 2 action is to clear this method's cache
-            if self.config['debug']:
-                self.py3_wrapper.log('dispatching default event {}'.format(event))
-
-        # to make the bar more responsive to users we ask for a refresh
-        # of the module or of i3status if the module is an i3status one
-        self.refresh(module_name)
-
-=======
->>>>>>> 9b261c4c
     def i3bar_click_events_module(self):
         """
         Detect the presence of the special i3bar_click_events.py module.
@@ -191,7 +167,7 @@
         if module_info['type'] == 'py3status' and module.click_events:
             module.click_event(event)
             if self.config['debug']:
-                syslog(LOG_INFO, 'dispatching event {}'.format(event))
+                self.py3_wrapper.log('dispatching event {}'.format(event))
 
             # to make the bar more responsive to users we refresh the module
             # unless the on_click event called py3.prevent_refresh()
@@ -203,7 +179,8 @@
         if default_event:
             # default button 2 action is to clear this method's cache
             if self.config['debug']:
-                syslog(LOG_INFO, 'dispatching default event {}'.format(event))
+                self.py3_wrapper.log(
+                    'dispatching default event {}'.format(event))
             self.refresh(module_name)
             dispatched = True
 
@@ -218,15 +195,10 @@
             module = self.i3bar_click_events_module()
             if module:
                 if self.config['debug']:
-<<<<<<< HEAD
                     self.py3_wrapper.log('dispatching event to i3bar_click_events')
-                self.dispatch(module, obj, event)
-=======
-                    syslog(LOG_INFO, 'dispatching event to i3bar_click_events')
                     if module.click_events:
                         # module accepts click_events, use it
                         module.click_event(event)
->>>>>>> 9b261c4c
 
     @profile
     def run(self):
